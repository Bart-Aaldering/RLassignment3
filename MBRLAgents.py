--- conflicted
+++ resolved
@@ -1,380 +1,192 @@
-<<<<<<< HEAD
-#!/usr/bin/env python3
-# -*- coding: utf-8 -*-
-"""
-Model-based Reinforcement Learning policies
-Practical for course 'Reinforcement Learning',
-Bachelor AI, Leiden University, The Netherlands
-2021
-By Thomas Moerland
-"""
-import numpy as np
-from queue import PriorityQueue
-from MBRLEnvironment import WindyGridworld
-
-class DynaAgent:
-    def __init__(self, n_states, n_actions, learning_rate, gamma):
-        self.n_states = n_states
-        self.n_actions = n_actions
-        self.learning_rate = learning_rate
-        self.gamma = gamma # discount factor
-        self.Q_sa = np.zeros((n_states, n_actions))
-        # TO DO: Initialize count tables, and reward sum tables.
-        self.n = np.zeros((n_states, n_actions, n_states))
-        self.r = np.zeros((n_states, n_actions, n_states))
-        
-    def select_action(self, state, epsilon):
-        # If a random number is within the explore rate we explore by choosing a random action
-        if np.random.uniform(0,1) <= epsilon:
-            return np.random.choice(range(self.n_actions))
-        
-        # If we don't explore we choose the action with the highest reward 
-        # If there are multiple actions with the same reward we choose the first one
-        return np.argmax(self.Q_sa[state])
-        
-    def update(self, state, action, reward, done, next_state, n_planning_updates):
-        if done:
-            return
-        
-        self.n[state][action][next_state] += 1 
-        self.r[state][action][next_state] += reward
-        
-        self.Q_sa[state][action] += self.learning_rate * (reward + self.gamma * max(self.Q_sa[next_state])-self.Q_sa[state][action])
-
-        for _ in range(n_planning_updates):
-            # Choose random state with n>0
-            state_sums = np.sum(self.n, axis=(1,2))
-            state = np.random.choice(np.arange(state_sums.size)[state_sums>0])
-
-            # Choose previously taken action for state s  
-            action_sums = np.sum(self.n[state], axis=1)
-            action = np.random.choice(np.arange(action_sums.size)[action_sums>0])
-            
-            # Choose next state
-            p_hat = self.n[state][action]/np.sum(self.n[state][action])
-            next_state = np.random.choice(np.arange(self.n_states), p=p_hat)
-
-            reward = self.r[state][action][next_state]/self.n[state][action][next_state]
-            
-            # Update q value
-            self.Q_sa[state][action] += self.learning_rate * (reward + self.gamma * max(self.Q_sa[next_state])-self.Q_sa[state][action])
-    
-class PrioritizedSweepingAgent:
-    def __init__(self, n_states, n_actions, learning_rate, gamma, max_queue_size=200, priority_cutoff=0.01):
-        self.n_states = n_states
-        self.n_actions = n_actions
-        self.learning_rate = learning_rate
-        self.gamma = gamma # discount factor
-        self.priority_cutoff = priority_cutoff
-        self.queue = PriorityQueue()
-        
-        self.Q_sa = np.zeros((n_states,n_actions))
-        # TO DO: Initialize count tables, and reward sum tables. 
-        self.n = np.zeros((n_states, n_actions, n_states))
-        self.r = np.zeros((n_states, n_actions, n_states))
-        self.p_hat = np.zeros((n_states, n_actions, n_states))
-        self.r_hat = np.zeros((n_states, n_actions, n_states))
-
-    def select_action(self, state, epsilon):
-        # If a random number is within the explore rate we explore by choosing a random action
-        if np.random.uniform(0,1) <= epsilon:
-            return np.random.choice(range(self.n_actions))
-        
-        # If we don't explore we choose the action with the highest reward 
-        # If there are multiple actions with the same reward we choose the first one
-        return np.argmax(self.Q_sa[state])
-        
-    def update(self,state,action,reward,done,next_state,n_planning_updates):
-        # TO DO: Add own code
-        
-        # Helper code to work with the queue
-        # Put (s,a) on the queue with priority p (needs a minus since the queue pops the smallest priority first)
-        # self.queue.put((-p,(s,a))) 
-        # Retrieve the top (s,a) from the queue
-        # _,(s,a) = self.queue.get() # get the top (s,a) for the queue
-        if done:
-            return
-        
-        self.n[state][action][next_state] += 1 
-        self.r[state][action][next_state] += reward
-
-        # Update model
-        self.p_hat[state][action][next_state] = self.n[state][action][next_state]/np.sum(self.n[state][action][next_state])
-        self.r_hat[state][action][next_state] = self.r[state][action][next_state]/self.n[state][action][next_state]
-        
-        # Update Q-table
-        self.Q_sa[state][action] += self.learning_rate * (reward + self.gamma * max(self.Q_sa[next_state])-self.Q_sa[state][action])
-
-        # Calculate priority
-        p = abs(reward + self.gamma * max(self.Q_sa[next_state])-self.Q_sa[state][action])
-        if p > self.priority_cutoff:
-            self.queue.put((-p,(state,action)))
-
-
-        for _ in range(n_planning_updates):
-            if self.queue.empty():
-                break
-
-            p,(plan_state, plan_action) = self.queue.get()
-            
-             # Choose next state and reward from p_hat and r_hat
-            next_state = np.random.choice(np.arange(self.n_states), p=self.p_hat[plan_state][plan_action])
-            reward = self.r_hat[plan_state][plan_action][next_state]
-
-            # Update q value   
-            self.Q_sa[plan_state][plan_action] += self.learning_rate * (reward + self.gamma * max(self.Q_sa[next_state])-self.Q_sa[plan_state][plan_action])
-
-            # Loop over all state actions that may lead to state s
-            for previous_state in range(self.n_states):
-                for action in range(self.n_actions):
-                    if self.n[previous_state][action][plan_state] > 0:
-
-                        # Calculate reward and priority value
-                        reward = self.r_hat[previous_state][action][plan_state]
-                        p = abs(reward + self.gamma * max(self.Q_sa[plan_state])-self.Q_sa[previous_state][action])
-                        if p > self.priority_cutoff:
-                            self.queue.put((-p,(previous_state,action)))
-
-def test():
-
-    n_timesteps = 1000
-    gamma = 0.99
-
-    # Algorithm parameters
-    policy = 'ps' # 'ps' or 'dyna' 
-    epsilon = 0.1
-    learning_rate = 0.5
-    n_planning_updates = 5
-
-    # Plotting parameters
-    plot = True
-    plot_optimal_policy = True
-    step_pause = 0.0001
-    
-    # Initialize environment and policy
-    env = WindyGridworld()
-    if policy == 'dyna':
-        pi = DynaAgent(env.n_states,env.n_actions,learning_rate,gamma) # Initialize Dyna policy
-    elif policy == 'ps':    
-        pi = PrioritizedSweepingAgent(env.n_states,env.n_actions,learning_rate,gamma) # Initialize PS policy
-    else:
-        raise KeyError('Policy {} not implemented'.format(policy))
-    
-    # Prepare for running
-    s = env.reset()  
-    continuous_mode = False
-    cumulative_r = 0
-    for t in range(n_timesteps):            
-        # Select action, transition, update policy
-        a = pi.select_action(s,epsilon)
-        s_next,r,done = env.step(a)
-        cumulative_r +=r
-        pi.update(s, a, r, done, s_next,n_planning_updates=n_planning_updates)
-        
-        # Render environment
-        if plot:
-            env.render(Q_sa=pi.Q_sa,plot_optimal_policy=plot_optimal_policy,
-                       step_pause=step_pause)
-            
-        # Ask user for manual or continuous execution
-        if not continuous_mode:
-            key_input = input("Press 'Enter' to execute next step, press 'c' to run full algorithm")
-            continuous_mode = True if key_input == 'c' else False
-
-        # Reset environment when terminated
-        if done:
-            s = env.reset()
-        else:
-            s = s_next
-    print(f"Cumulative reward {cumulative_r}")
-            
-    
-if __name__ == '__main__':
-    test()
-    
-=======
-#!/usr/bin/env python3
-# -*- coding: utf-8 -*-
-"""
-Model-based Reinforcement Learning policies
-Practical for course 'Reinforcement Learning',
-Bachelor AI, Leiden University, The Netherlands
-2021
-By Thomas Moerland
-"""
-import numpy as np
-from queue import PriorityQueue
-from MBRLEnvironment import WindyGridworld
-
-class DynaAgent:
-    def __init__(self, n_states, n_actions, learning_rate, gamma):
-        self.n_states = n_states
-        self.n_actions = n_actions
-        self.learning_rate = learning_rate
-        self.gamma = gamma # discount factor
-        self.Q_sa = np.zeros((n_states, n_actions))
-        # TO DO: Initialize count tables, and reward sum tables.
-        self.n = np.zeros((n_states, n_actions, n_states))
-        self.r = np.zeros((n_states, n_actions, n_states))
-        
-    def select_action(self, state, epsilon):
-        # If a random number is within the explore rate we explore by choosing a random action
-        if np.random.uniform(0,1) <= epsilon:
-            return np.random.choice(range(self.n_actions))
-        
-        # If we don't explore we choose the action with the highest reward 
-        # If there are multiple actions with the same reward we choose the first one
-        return np.argmax(self.Q_sa[state])
-        
-    def update(self, state, action, reward, done, next_state, n_planning_updates):
-        if done:
-            return
-        
-        self.n[state][action][next_state] += 1 
-        self.r[state][action][next_state] += reward
-        
-        self.Q_sa[state][action] += self.learning_rate * (reward + self.gamma * max(self.Q_sa[next_state])-self.Q_sa[state][action])
-
-        for _ in range(n_planning_updates):
-            # Choose random state with n>0
-            state_sums = np.sum(self.n, axis=(1,2))
-            state = np.random.choice(np.arange(state_sums.size)[state_sums>0])
-
-            # Choose previously taken action for state s  
-            action_sums = np.sum(self.n[state], axis=1)
-            action = np.random.choice(np.arange(action_sums.size)[action_sums>0])
-            
-            # Choose next state
-            p_hat = self.n[state][action]/np.sum(self.n[state][action])
-            next_state = np.random.choice(np.arange(self.n_states), p=p_hat)
-
-            reward = self.r[state][action][next_state]/self.n[state][action][next_state]
-            
-            # Update q value
-            self.Q_sa[state][action] += self.learning_rate * (reward + self.gamma * max(self.Q_sa[next_state])-self.Q_sa[state][action])
-    
-class PrioritizedSweepingAgent:
-    def __init__(self, n_states, n_actions, learning_rate, gamma, max_queue_size=200, priority_cutoff=0.01):
-        self.n_states = n_states
-        self.n_actions = n_actions
-        self.learning_rate = learning_rate
-        self.gamma = gamma # discount factor
-        self.priority_cutoff = priority_cutoff
-        self.queue = PriorityQueue(max_queue_size)
-        
-        self.Q_sa = np.zeros((n_states,n_actions))
-        # TO DO: Initialize count tables, and reward sum tables. 
-        self.n = np.zeros((n_states, n_actions, n_states))
-        self.r = np.zeros((n_states, n_actions, n_states))
-
-    def select_action(self, state, epsilon):
-        # If a random number is within the explore rate we explore by choosing a random action
-        if np.random.uniform(0,1) <= epsilon:
-            return np.random.choice(range(self.n_actions))
-        
-        # If we don't explore we choose the action with the highest reward 
-        # If there are multiple actions with the same reward we choose the first one
-        return np.argmax(self.Q_sa[state])
-        
-    def update(self,state,action,reward,done,next_state,n_planning_updates):
-        # TO DO: Add own code
-        
-        # Helper code to work with the queue
-        # Put (s,a) on the queue with priority p (needs a minus since the queue pops the smallest priority first)
-        # self.queue.put((-p,(s,a))) 
-        # Retrieve the top (s,a) from the queue
-        # _,(s,a) = self.queue.get() # get the top (s,a) for the queue
-        if done:
-            return
-        
-        self.n[state][action][next_state] += 1
-        self.r[state][action][next_state] += reward
-        
-        self.Q_sa[state][action] += self.learning_rate * (reward + self.gamma * max(self.Q_sa[next_state])-self.Q_sa[state][action])
-
-        p = abs(reward + self.gamma * max(self.Q_sa[next_state])-self.Q_sa[state][action])
-        if p > self.priority_cutoff:
-            self.queue.put((-p,(state,action)))
-
-        for _ in range(n_planning_updates):
-            if self.queue.empty():
-                break
-            p,(state, action) = self.queue.get()
-
-             # Choose next state
-            p_hat = self.n[state][action]/np.sum(self.n[state][action])
-            next_state = np.random.choice(np.arange(self.n_states), p=p_hat)
-            
-            reward = self.r[state][action][next_state]/self.n[state][action][next_state]
-
-            # Update q value
-            self.Q_sa[state][action] += self.learning_rate * (reward + self.gamma * max(self.Q_sa[next_state])-self.Q_sa[state][action])
-
-            # Loop over all state actions that may lead to state s
-            for previous_state in range(self.n_states):
-                for action in range(self.n_actions):
-                    if self.n[previous_state][action][state] > 0:
-
-                        # Calculate reward and priority value
-                        reward = self.r[previous_state][action][state]/self.n[previous_state][action][state]
-                        p = abs(reward + self.gamma * max(self.Q_sa[previous_state])-self.Q_sa[previous_state][action])
-                        if p > self.priority_cutoff:
-                            self.queue.put((-p,(previous_state,action)))
-
-def test():
-
-    n_timesteps = 1000
-    gamma = 0.99
-
-    # Algorithm parameters
-    policy = 'ps' # 'ps' or 'dyna' 
-    epsilon = 0.1
-    learning_rate = 0.5
-    n_planning_updates = 5
-
-    # Plotting parameters
-    plot = True
-    plot_optimal_policy = True
-    step_pause = 0.0001
-    
-    # Initialize environment and policy
-    env = WindyGridworld()
-    if policy == 'dyna':
-        pi = DynaAgent(env.n_states,env.n_actions,learning_rate,gamma) # Initialize Dyna policy
-    elif policy == 'ps':    
-        pi = PrioritizedSweepingAgent(env.n_states,env.n_actions,learning_rate,gamma) # Initialize PS policy
-    else:
-        raise KeyError('Policy {} not implemented'.format(policy))
-    
-    # Prepare for running
-    s = env.reset()  
-    continuous_mode = False
-    cumulative_r = 0
-    for t in range(n_timesteps):            
-        # Select action, transition, update policy
-        a = pi.select_action(s,epsilon)
-        s_next,r,done = env.step(a)
-        cumulative_r +=r
-        pi.update(s, a, r, done, s_next,n_planning_updates=n_planning_updates)
-        
-        # Render environment
-        if plot:
-            env.render(Q_sa=pi.Q_sa,plot_optimal_policy=plot_optimal_policy,
-                       step_pause=step_pause)
-            
-        # Ask user for manual or continuous execution
-        if not continuous_mode:
-            key_input = input("Press 'Enter' to execute next step, press 'c' to run full algorithm")
-            continuous_mode = True if key_input == 'c' else False
-
-        # Reset environment when terminated
-        if done:
-            s = env.reset()
-        else:
-            s = s_next
-    print(f"Cumulative reward {cumulative_r}")
-            
-    
-if __name__ == '__main__':
-    test()
->>>>>>> fe301304
+#!/usr/bin/env python3
+# -*- coding: utf-8 -*-
+"""
+Model-based Reinforcement Learning policies
+Practical for course 'Reinforcement Learning',
+Bachelor AI, Leiden University, The Netherlands
+2021
+By Thomas Moerland
+"""
+import numpy as np
+from queue import PriorityQueue
+from MBRLEnvironment import WindyGridworld
+
+class DynaAgent:
+    def __init__(self, n_states, n_actions, learning_rate, gamma):
+        self.n_states = n_states
+        self.n_actions = n_actions
+        self.learning_rate = learning_rate
+        self.gamma = gamma # discount factor
+        self.Q_sa = np.zeros((n_states, n_actions))
+        # TO DO: Initialize count tables, and reward sum tables.
+        self.n = np.zeros((n_states, n_actions, n_states))
+        self.r = np.zeros((n_states, n_actions, n_states))
+        
+    def select_action(self, state, epsilon):
+        # If a random number is within the explore rate we explore by choosing a random action
+        if np.random.uniform(0,1) <= epsilon:
+            return np.random.choice(range(self.n_actions))
+        
+        # If we don't explore we choose the action with the highest reward 
+        # If there are multiple actions with the same reward we choose the first one
+        return np.argmax(self.Q_sa[state])
+        
+    def update(self, state, action, reward, done, next_state, n_planning_updates):
+        if done:
+            return
+        
+        self.n[state][action][next_state] += 1 
+        self.r[state][action][next_state] += reward
+        
+        self.Q_sa[state][action] += self.learning_rate * (reward + self.gamma * max(self.Q_sa[next_state])-self.Q_sa[state][action])
+
+        for _ in range(n_planning_updates):
+            # Choose random state with n>0
+            state_sums = np.sum(self.n, axis=(1,2))
+            state = np.random.choice(np.arange(state_sums.size)[state_sums>0])
+
+            # Choose previously taken action for state s  
+            action_sums = np.sum(self.n[state], axis=1)
+            action = np.random.choice(np.arange(action_sums.size)[action_sums>0])
+            
+            # Choose next state
+            p_hat = self.n[state][action]/np.sum(self.n[state][action])
+            next_state = np.random.choice(np.arange(self.n_states), p=p_hat)
+
+            reward = self.r[state][action][next_state]/self.n[state][action][next_state]
+            
+            # Update q value
+            self.Q_sa[state][action] += self.learning_rate * (reward + self.gamma * max(self.Q_sa[next_state])-self.Q_sa[state][action])
+    
+class PrioritizedSweepingAgent:
+    def __init__(self, n_states, n_actions, learning_rate, gamma, max_queue_size=200, priority_cutoff=0.01):
+        self.n_states = n_states
+        self.n_actions = n_actions
+        self.learning_rate = learning_rate
+        self.gamma = gamma # discount factor
+        self.priority_cutoff = priority_cutoff
+        self.queue = PriorityQueue()
+        
+        self.Q_sa = np.zeros((n_states,n_actions))
+        # TO DO: Initialize count tables, and reward sum tables. 
+        self.n = np.zeros((n_states, n_actions, n_states))
+        self.r = np.zeros((n_states, n_actions, n_states))
+        self.p_hat = np.zeros((n_states, n_actions, n_states))
+        self.r_hat = np.zeros((n_states, n_actions, n_states))
+
+    def select_action(self, state, epsilon):
+        # If a random number is within the explore rate we explore by choosing a random action
+        if np.random.uniform(0,1) <= epsilon:
+            return np.random.choice(range(self.n_actions))
+        
+        # If we don't explore we choose the action with the highest reward 
+        # If there are multiple actions with the same reward we choose the first one
+        return np.argmax(self.Q_sa[state])
+        
+    def update(self,state,action,reward,done,next_state,n_planning_updates):
+        # TO DO: Add own code
+        
+        # Helper code to work with the queue
+        # Put (s,a) on the queue with priority p (needs a minus since the queue pops the smallest priority first)
+        # self.queue.put((-p,(s,a))) 
+        # Retrieve the top (s,a) from the queue
+        # _,(s,a) = self.queue.get() # get the top (s,a) for the queue
+        if done:
+            return
+        
+        self.n[state][action][next_state] += 1
+        self.r[state][action][next_state] += reward
+
+        # Update model
+        self.p_hat[state][action][next_state] = self.n[state][action][next_state]/np.sum(self.n[state][action][next_state])
+        self.r_hat[state][action][next_state] = self.r[state][action][next_state]/self.n[state][action][next_state]
+        
+        # Update Q-table
+        self.Q_sa[state][action] += self.learning_rate * (reward + self.gamma * max(self.Q_sa[next_state])-self.Q_sa[state][action])
+
+        # Calculate priority
+        p = abs(reward + self.gamma * max(self.Q_sa[next_state])-self.Q_sa[state][action])
+        if p > self.priority_cutoff:
+            self.queue.put((-p,(state,action)))
+
+        for _ in range(n_planning_updates):
+            if self.queue.empty():
+                break
+
+            p,(plan_state, plan_action) = self.queue.get()
+            
+             # Choose next state and reward from p_hat and r_hat
+            next_state = np.random.choice(np.arange(self.n_states), p=self.p_hat[plan_state][plan_action])
+            reward = self.r_hat[plan_state][plan_action][next_state]
+
+            # Update q value   
+            self.Q_sa[plan_state][plan_action] += self.learning_rate * (reward + self.gamma * max(self.Q_sa[next_state])-self.Q_sa[plan_state][plan_action])
+
+            # Loop over all state actions that may lead to state s
+            for previous_state in range(self.n_states):
+                for action in range(self.n_actions):
+                    if self.n[previous_state][action][plan_state] > 0:
+
+                        # Calculate reward and priority value
+                        reward = self.r_hat[previous_state][action][plan_state]
+                        p = abs(reward + self.gamma * max(self.Q_sa[plan_state])-self.Q_sa[previous_state][action])
+                        if p > self.priority_cutoff:
+                            self.queue.put((-p,(previous_state,action)))
+
+def test():
+
+    n_timesteps = 1000
+    gamma = 0.99
+
+    # Algorithm parameters
+    policy = 'ps' # 'ps' or 'dyna' 
+    epsilon = 0.1
+    learning_rate = 0.5
+    n_planning_updates = 5
+
+    # Plotting parameters
+    plot = True
+    plot_optimal_policy = True
+    step_pause = 0.0001
+    
+    # Initialize environment and policy
+    env = WindyGridworld()
+    if policy == 'dyna':
+        pi = DynaAgent(env.n_states,env.n_actions,learning_rate,gamma) # Initialize Dyna policy
+    elif policy == 'ps':    
+        pi = PrioritizedSweepingAgent(env.n_states,env.n_actions,learning_rate,gamma) # Initialize PS policy
+    else:
+        raise KeyError('Policy {} not implemented'.format(policy))
+    
+    # Prepare for running
+    s = env.reset()  
+    continuous_mode = False
+    cumulative_r = 0
+    for t in range(n_timesteps):            
+        # Select action, transition, update policy
+        a = pi.select_action(s,epsilon)
+        s_next,r,done = env.step(a)
+        cumulative_r +=r
+        pi.update(s, a, r, done, s_next,n_planning_updates=n_planning_updates)
+        
+        # Render environment
+        if plot:
+            env.render(Q_sa=pi.Q_sa,plot_optimal_policy=plot_optimal_policy,
+                       step_pause=step_pause)
+            
+        # Ask user for manual or continuous execution
+        if not continuous_mode:
+            key_input = input("Press 'Enter' to execute next step, press 'c' to run full algorithm")
+            continuous_mode = True if key_input == 'c' else False
+
+        # Reset environment when terminated
+        if done:
+            s = env.reset()
+        else:
+            s = s_next
+    print(f"Cumulative reward {cumulative_r}")
+            
+    
+if __name__ == '__main__':
+    test()
+    